[package]
name = "cargo-smart-release"
version = "0.13.0"
authors = ["Sebastian Thiel <sebastian.thiel@icloud.com>"]
repository = "https://github.com/Byron/gitoxide"
description = "Cargo subcommand for fearlessly releasing crates in workspaces."
license = "MIT OR Apache-2.0"
edition = "2018"
categories = ["development-tools::cargo-plugins"]
keywords = ["cargo"]
include = ["src/**/*", "README.md", "CHANGELOG.md"]

[[bin]]
name = "cargo-smart-release"
path = "src/cli/main-smart-release.rs"
test = false

[[bin]]
name = "cargo-changelog"
path = "src/cli/main-changelog.rs"
test = false

[features]
cache-efficiency-debug = ["git-repository/cache-efficiency-debug"]

[dependencies]
<<<<<<< HEAD
git-repository = { version = "^0.23.1", path = "../git-repository", default-features = false, features = ["max-performance-safe"] }
=======
git-repository = { version = "^0.24.0", path = "../git-repository", default-features = false, features = ["unstable", "max-performance-safe"] }
>>>>>>> 1d4600ae
anyhow = "1.0.42"
clap = { version = "3.2.5", features = ["derive", "cargo"] }
env_logger = { version = "0.9.0", default-features = false, features = ["humantime", "termcolor", "atty"] }
cargo_metadata = "0.14.0"
log = "0.4.14"
toml_edit = "0.14.0"
semver = "1.0.4"
crates-index = "0.18.9"
cargo_toml = "0.11.4"
nom = { version = "7", default-features = false, features = ["std"]}
git-conventional = "0.11.1"
time = "0.3.2"
pulldown-cmark = "0.9.0"
bitflags = "1.3.2"
home = "0.5.3"

[dev-dependencies]
insta = "1.8.0"
git-testtools = { path = "../tests/tools"}<|MERGE_RESOLUTION|>--- conflicted
+++ resolved
@@ -24,11 +24,7 @@
 cache-efficiency-debug = ["git-repository/cache-efficiency-debug"]
 
 [dependencies]
-<<<<<<< HEAD
-git-repository = { version = "^0.23.1", path = "../git-repository", default-features = false, features = ["max-performance-safe"] }
-=======
-git-repository = { version = "^0.24.0", path = "../git-repository", default-features = false, features = ["unstable", "max-performance-safe"] }
->>>>>>> 1d4600ae
+git-repository = { version = "^0.24.0", path = "../git-repository", default-features = false, features = ["max-performance-safe"] }
 anyhow = "1.0.42"
 clap = { version = "3.2.5", features = ["derive", "cargo"] }
 env_logger = { version = "0.9.0", default-features = false, features = ["humantime", "termcolor", "atty"] }
