--- conflicted
+++ resolved
@@ -1,27 +1,6 @@
-<<<<<<< HEAD
-use std::{
-    collections::{hash_map, HashMap},
-    ops::Range,
-};
-
-use bstr::ByteVec;
-
-use crate::{extension, State, Version};
-
-impl State {
-    pub fn write_to(&self, options: Options) -> Vec<u8> {
-        let mut writer = Writer::new(self, options);
-        writer.generate();
-        writer.data
-    }
-}
-
-#[derive(Default)]
-=======
 use crate::{extension, State, Version};
 use std::io::Write;
 
->>>>>>> a66403c8
 pub struct Options {
     /// The hash kind to use when writing the index file.
     ///
